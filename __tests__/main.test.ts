import * as core from '@actions/core';
import * as exec from '@actions/exec';
import * as tc from '@actions/tool-cache';
import * as cache from '@actions/cache';
import * as io from '@actions/io';

import fs from 'fs';
import path from 'path';
import osm from 'os';

import each from 'jest-each';

import * as main from '../src/main';
import * as util from '../src/util';
import OfficialBuilds from '../src/distributions/official_builds/official_builds';

describe('main tests', () => {
  let inputs = {} as any;
  let os = {} as any;

  let infoSpy: jest.SpyInstance;
  let warningSpy: jest.SpyInstance;
  let inSpy: jest.SpyInstance;
  let setOutputSpy: jest.SpyInstance;
  let startGroupSpy: jest.SpyInstance;
  let endGroupSpy: jest.SpyInstance;

<<<<<<< HEAD
  let whichSpy: jest.SpyInstance;

  let existsSpy: jest.SpyInstance;

=======
>>>>>>> d86ebcd4
  let getExecOutputSpy: jest.SpyInstance;

  let getNodeVersionFromFileSpy: jest.SpyInstance;
  let cnSpy: jest.SpyInstance;
  let findSpy: jest.SpyInstance;
  let isCacheActionAvailable: jest.SpyInstance;

  let setupNodeJsSpy: jest.SpyInstance;

  beforeEach(() => {
    inputs = {};

    // node
    os = {};
    console.log('::stop-commands::stoptoken');
    process.env['GITHUB_WORKSPACE'] = path.join(__dirname, 'data');
    process.env['GITHUB_PATH'] = ''; // Stub out ENV file functionality so we can verify it writes to standard out
    process.env['GITHUB_OUTPUT'] = ''; // Stub out ENV file functionality so we can verify it writes to standard out
    infoSpy = jest.spyOn(core, 'info');
    infoSpy.mockImplementation(() => {});
    setOutputSpy = jest.spyOn(core, 'setOutput');
    setOutputSpy.mockImplementation(() => {});
    warningSpy = jest.spyOn(core, 'warning');
    warningSpy.mockImplementation(() => {});
    startGroupSpy = jest.spyOn(core, 'startGroup');
    startGroupSpy.mockImplementation(() => {});
    endGroupSpy = jest.spyOn(core, 'endGroup');
    endGroupSpy.mockImplementation(() => {});
    inSpy = jest.spyOn(core, 'getInput');
    inSpy.mockImplementation(name => inputs[name]);

    whichSpy = jest.spyOn(io, 'which');

    getExecOutputSpy = jest.spyOn(exec, 'getExecOutput');

    findSpy = jest.spyOn(tc, 'find');

    isCacheActionAvailable = jest.spyOn(cache, 'isFeatureAvailable');

    cnSpy = jest.spyOn(process.stdout, 'write');
    cnSpy.mockImplementation(line => {
      // uncomment to debug
      process.stderr.write('write:' + line + '\n');
    });

    setupNodeJsSpy = jest.spyOn(OfficialBuilds.prototype, 'setupNodeJs');
    setupNodeJsSpy.mockImplementation(() => {});
  });

  afterEach(() => {
    jest.resetAllMocks();
    jest.clearAllMocks();
    //jest.restoreAllMocks();
  });

  afterAll(async () => {
    console.log('::stoptoken::');
    jest.restoreAllMocks();
  }, 100000);

  describe('getNodeVersionFromFile', () => {
    each`
      contents                                     | expected
      ${'12'}                                      | ${'12'}
      ${'12.3'}                                    | ${'12.3'}
      ${'12.3.4'}                                  | ${'12.3.4'}
      ${'v12.3.4'}                                 | ${'12.3.4'}
      ${'lts/erbium'}                              | ${'lts/erbium'}
      ${'lts/*'}                                   | ${'lts/*'}
      ${'nodejs 12.3.4'}                           | ${'12.3.4'}
      ${'ruby 2.3.4\nnodejs 12.3.4\npython 3.4.5'} | ${'12.3.4'}
      ${''}                                        | ${''}
      ${'unknown format'}                          | ${'unknown format'}
      ${'  14.1.0  '}                              | ${'14.1.0'}
      ${'{"volta": {"node": ">=14.0.0 <=17.0.0"}}'}| ${'>=14.0.0 <=17.0.0'}
      ${'{"volta": {"extends": "./package.json"}}'}| ${'18.0.0'}
      ${'{"engines": {"node": "17.0.0"}}'}         | ${'17.0.0'}
      ${'{}'}                                      | ${null}
    `.it('parses "$contents"', ({contents, expected}) => {
      const existsSpy = jest.spyOn(fs, 'existsSync');
      existsSpy.mockImplementation(() => true);

      const readFileSpy = jest.spyOn(fs, 'readFileSync');
      readFileSpy.mockImplementation(filePath => {
        if (
          typeof filePath === 'string' &&
          path.basename(filePath) === 'package.json'
        ) {
          // Special case for volta.extends
          return '{"volta": {"node": "18.0.0"}}';
        }

        return contents;
      });

      expect(util.getNodeVersionFromFile('file')).toBe(expected);
    });
  });

  describe('printEnvDetailsAndSetOutput', () => {
    it.each([
      [{node: '12.0.2', npm: '6.3.3', yarn: '1.22.11'}],
      [{node: '16.0.2', npm: '7.3.3', yarn: '2.22.11'}],
      [{node: '14.0.1', npm: '8.1.0', yarn: '3.2.1'}],
      [{node: '17.0.2', npm: '6.3.3', yarn: ''}]
    ])('Tools versions %p', async obj => {
      getExecOutputSpy.mockImplementation(async command => {
        if (Reflect.has(obj, command) && !obj[command]) {
          return {
            stdout: '',
            stderr: `${command} does not exist`,
            exitCode: 1
          };
        }

        return {stdout: obj[command], stderr: '', exitCode: 0};
      });

      whichSpy.mockImplementation(cmd => {
        return `some/${cmd}/path`;
      });

      await util.printEnvDetailsAndSetOutput();

      expect(setOutputSpy).toHaveBeenCalledWith('node-version', obj['node']);
      Object.getOwnPropertyNames(obj).forEach(name => {
        if (!obj[name]) {
          expect(infoSpy).toHaveBeenCalledWith(
            `[warning]${name} does not exist`
          );
        }
        expect(infoSpy).toHaveBeenCalledWith(`${name}: ${obj[name]}`);
      });
    });
  });

  describe('node-version-file flag', () => {
    beforeEach(() => {
      delete inputs['node-version'];
      inputs['node-version-file'] = '.nvmrc';

      getNodeVersionFromFileSpy = jest.spyOn(util, 'getNodeVersionFromFile');
    });

    afterEach(() => {
      getNodeVersionFromFileSpy.mockRestore();
    });

    it('does not read node-version-file if node-version is provided', async () => {
      // Arrange
      inputs['node-version'] = '12';

      // Act
      await main.run();

      // Assert
      expect(inputs['node-version']).toBeDefined();
      expect(inputs['node-version-file']).toBeDefined();
      expect(getNodeVersionFromFileSpy).not.toHaveBeenCalled();
      expect(warningSpy).toHaveBeenCalledWith(
        'Both node-version and node-version-file inputs are specified, only node-version will be used'
      );
    });

    it('does not read node-version-file if node-version-file is not provided', async () => {
      // Arrange
      delete inputs['node-version-file'];

      // Act
      await main.run();

      // Assert
      expect(getNodeVersionFromFileSpy).not.toHaveBeenCalled();
    });

    it('reads node-version-file', async () => {
      // Arrange
      const expectedVersionSpec = '14';
      getNodeVersionFromFileSpy.mockImplementation(() => expectedVersionSpec);

      // Act
      await main.run();

      // Assert
      expect(getNodeVersionFromFileSpy).toHaveBeenCalled();
      expect(infoSpy).toHaveBeenCalledWith(
        `Resolved ${inputs['node-version-file']} as ${expectedVersionSpec}`
      );
    }, 10000);

    it('should throw an error if node-version-file is not accessible', async () => {
      // Arrange
      inputs['node-version-file'] = 'non-existing-file';
      const versionFilePath = path.join(
        __dirname,
        'data',
        inputs['node-version-file']
      );

      // Act
      await main.run();

      // Assert
      expect(getNodeVersionFromFileSpy).toHaveBeenCalled();
      expect(cnSpy).toHaveBeenCalledWith(
        `::error::The specified node version file at: ${versionFilePath} does not exist${osm.EOL}`
      );
    });
  });

  describe('cache on GHES', () => {
    it('Should throw an error, because cache is not supported', async () => {
      inputs['node-version'] = '12';
      inputs['cache'] = 'npm';

      inSpy.mockImplementation(name => inputs[name]);

      const toolPath = path.normalize('/cache/node/12.16.1/x64');
      findSpy.mockImplementation(() => toolPath);

      // expect(logSpy).toHaveBeenCalledWith(`Found in cache @ ${toolPath}`);
      process.env['GITHUB_SERVER_URL'] = 'https://www.test.com';
      isCacheActionAvailable.mockImplementation(() => false);

      await main.run();

      expect(warningSpy).toHaveBeenCalledWith(
        `Cache action is only supported on GHES version >= 3.5. If you are on version >=3.5 Please check with GHES admin if Actions cache service is enabled or not.`
      );
    });

    it('Should throw an internal error', async () => {
      inputs['node-version'] = '12';
      inputs['cache'] = 'npm';

      inSpy.mockImplementation(name => inputs[name]);

      const toolPath = path.normalize('/cache/node/12.16.1/x64');
      findSpy.mockImplementation(() => toolPath);

      // expect(logSpy).toHaveBeenCalledWith(`Found in cache @ ${toolPath}`);
      process.env['GITHUB_SERVER_URL'] = '';
      isCacheActionAvailable.mockImplementation(() => false);

      await main.run();

      expect(warningSpy).toHaveBeenCalledWith(
        'The runner was not able to contact the cache service. Caching will be skipped'
      );
    });
  });
});<|MERGE_RESOLUTION|>--- conflicted
+++ resolved
@@ -25,13 +25,10 @@
   let startGroupSpy: jest.SpyInstance;
   let endGroupSpy: jest.SpyInstance;
 
-<<<<<<< HEAD
   let whichSpy: jest.SpyInstance;
 
   let existsSpy: jest.SpyInstance;
 
-=======
->>>>>>> d86ebcd4
   let getExecOutputSpy: jest.SpyInstance;
 
   let getNodeVersionFromFileSpy: jest.SpyInstance;
