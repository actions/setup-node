name: 'Setup Node.js environment'
description: 'Setup a Node.js environment by adding problem matchers and optionally downloading and adding it to the PATH'
author: 'GitHub'
inputs:
  always-auth:
    description: 'Set always-auth in npmrc'
    default: 'false'
  node-version:
    description: 'Version Spec of the version to use.  Examples: 12.x, 10.15.1, >=10.15.0'
<<<<<<< HEAD
  node-version-file:
    description: 'File containing the version Spec of the version to use.  Examples: .nvmrc'
=======
  architecture:
    description: 'Target architecture for Node to use. Examples: x86, x64. Will use system architecture by default.'
>>>>>>> 270253e8
  check-latest:
    description: 'Set this option if you want the action to check for the latest available version that satisfies the version spec'
    default: false
  registry-url:
    description: 'Optional registry to set up for auth. Will set the registry in a project level .npmrc and .yarnrc file, and set up auth to read in from env.NODE_AUTH_TOKEN'
  scope:
    description: 'Optional scope for authenticating against scoped registries'
  token:
    description: Used to pull node distributions from node-versions.  Since there's a default, this is typically not supplied by the user.
    default: ${{ github.token }}
  cache:
    description: 'Used to specify a package manager for caching in the default directory. Supported values: npm, yarn, pnpm'
  cache-dependency-path:
    description: 'Used to specify the path to a dependency file: package-lock.json, yarn.lock, etc. Supports wildcards or a list of file names for caching multiple dependencies.'
# TODO: add input to control forcing to pull from cloud or dist. 
#       escape valve for someone having issues or needing the absolute latest which isn't cached yet
# Deprecated option, do not use. Will not be supported after October 1, 2019
  version:
    description: 'Deprecated. Use node-version instead. Will not be supported after October 1, 2019'
    deprecationMessage: 'The version property will not be supported after October 1, 2019. Use node-version instead'
outputs:
  cache-hit: 
    description: 'A boolean value to indicate if a cache was hit'
runs:
  using: 'node12'
  main: 'dist/setup/index.js'
  post: 'dist/cache-save/index.js'
  post-if: success()<|MERGE_RESOLUTION|>--- conflicted
+++ resolved
@@ -7,13 +7,10 @@
     default: 'false'
   node-version:
     description: 'Version Spec of the version to use.  Examples: 12.x, 10.15.1, >=10.15.0'
-<<<<<<< HEAD
   node-version-file:
     description: 'File containing the version Spec of the version to use.  Examples: .nvmrc'
-=======
   architecture:
     description: 'Target architecture for Node to use. Examples: x86, x64. Will use system architecture by default.'
->>>>>>> 270253e8
   check-latest:
     description: 'Set this option if you want the action to check for the latest available version that satisfies the version spec'
     default: false
