--- conflicted
+++ resolved
@@ -72,8 +72,7 @@
 - run: npm test
 ```
 
-<<<<<<< HEAD
-Node version file:
+**Node version file:**
 
 The `node-version-file` input allows you to use a file within your repository which contains the version of node your project uses for example `.nvmrc`. If both the `node-version` and the `node-version-file` inputs are provided the `node-version` input is used.
 > The node version file is read from the project root
@@ -88,10 +87,7 @@
 - run: npm test
 ```
 
-Matrix Testing:
-=======
 ## Matrix Testing:
->>>>>>> 270253e8
 ```yaml
 jobs:
   build:
