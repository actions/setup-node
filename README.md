--- conflicted
+++ resolved
@@ -25,13 +25,8 @@
     # Examples: 12.x, 10.15.1, >=10.15.0, lts/Hydrogen, 16-nightly, latest, node
     node-version: ''
 
-<<<<<<< HEAD
-    # File containing the version Spec of the version to use.  Examples: .nvmrc, .node-version, .tool-versions.
+    # File containing the version Spec of the version to use.  Examples: package.json, .nvmrc, .node-version, .tool-versions.
     # If node-version and node-version-file are both provided the action will use version from node-version.
-=======
-    # File containing the version Spec of the version to use.  Examples: package.json, .nvmrc, .node-version, .tool-versions.
-    # If node-version and node-version-file are both provided the action will use version from node-version. 
->>>>>>> b39b52d1
     node-version-file: ''
 
     # Set this option if you want the action to check for the latest available version
