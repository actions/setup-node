# setup-node

<p align="left">
  <a href="https://github.com/actions/setup-node/actions?query=workflow%3Abuild-test"><img alt="build-test status" src="https://github.com/actions/setup-node/workflows/build-test/badge.svg"></a> <a href="https://github.com/actions/setup-node/actions?query=workflow%3Aversions"><img alt="versions status" src="https://github.com/actions/setup-node/workflows/versions/badge.svg"></a> <a href="https://github.com/actions/setup-node/actions?query=workflow%3Aproxy"><img alt="proxy status" src="https://github.com/actions/setup-node/workflows/proxy/badge.svg"></a> 
</p>

This action provides the following functionality for GitHub Actions users:

- Optionally downloading and caching distribution of the requested Node.js version, and adding it to the PATH
- Optionally caching npm/yarn/pnpm dependencies
- Registering problem matchers for error output
- Configuring authentication for GPR or npm

# Usage

See [action.yml](action.yml)

**Basic:**
```yaml
steps:
- uses: actions/checkout@v2
- uses: actions/setup-node@v2
  with:
    node-version: '14'
- run: npm install
- run: npm test
```

The `node-version` input is optional. If not supplied, the node version from PATH will be used. However, it is recommended to always specify Node.js version and don't rely on the system one.  

The action will first check the local cache for a semver match. If unable to find a specific version in the cache, the action will attempt to download a version of Node.js. It will pull LTS versions from [node-versions releases](https://github.com/actions/node-versions/releases) and on miss or failure will fall back to the previous behavior of downloading directly from [node dist](https://nodejs.org/dist/).

For information regarding locally cached versions of Node.js on GitHub hosted runners, check out [GitHub Actions Virtual Environments](https://github.com/actions/virtual-environments).

#### Supported version syntax
The `node-version` input supports the following syntax:

major versions: `12`, `14`, `16`  
more specific versions: `10.15`, `14.2.0`, `16.3.0`  
nvm lts syntax: `lts/erbium`, `lts/fermium`, `lts/*`  

## Caching packages dependencies

The action has a built-in functionality for caching and restoring dependencies. It uses [actions/cache](https://github.com/actions/cache) under hood for caching dependencies but requires less configuration settings. Supported package managers are `npm`, `yarn`, `pnpm` (v6.10+). The `cache` input is optional, and caching is turned off by default.

The action defaults to search for the dependency file (`package-lock.json` or `yarn.lock`) in the repository root, and uses its hash as a part of the cache key. Use `cache-dependency-path` for cases when multiple dependency files are used, or they are located in different subdirectories.

See the examples of using cache for `yarn` / `pnpm` and  `cache-dependency-path` input in the [Advanced usage](docs/advanced-usage.md#caching-packages-dependencies) guide.

**Caching npm dependencies:**
```yaml
steps:
- uses: actions/checkout@v2
- uses: actions/setup-node@v2
  with:
    node-version: '14'
    cache: 'npm'
- run: npm install
- run: npm test
```

**Caching npm dependencies in monorepos:**
```yaml
steps:
- uses: actions/checkout@v2
- uses: actions/setup-node@v2
  with:
    node-version: '14'
    cache: 'npm'
    cache-dependency-path: subdir/package-lock.json
- run: npm install
- run: npm test
```

<<<<<<< HEAD
Node version file:

The `node-version-file` input allows you to use a file within your repository which contains the version of node your project uses for example `.nvmrc`. If both the `node-version` and the `node-version-file` inputs are provided the `node-version` input is used.
> The node version file is read from the project root

```yaml
steps:
- uses: actions/checkout@v2
- uses: actions/setup-node@v2
  with:
    node-version-file: '.nvmrc'
- run: npm install
- run: npm test
```

Matrix Testing:
=======
## Matrix Testing:
>>>>>>> 270253e8
```yaml
jobs:
  build:
    runs-on: ubuntu-latest
    strategy:
      matrix:
        node: [ '12', '14', '16' ]
    name: Node ${{ matrix.node }} sample
    steps:
      - uses: actions/checkout@v2
      - name: Setup node
        uses: actions/setup-node@v2
        with:
          node-version: ${{ matrix.node }}
      - run: npm install
      - run: npm test
```
## Advanced usage

1. [Check latest version](docs/advanced-usage.md#check-latest-version)
2. [Using different architectures](docs/advanced-usage.md#architecture)
3. [Caching packages dependencies](docs/advanced-usage.md#caching-packages-dependencies)
4. [Using multiple operating systems and architectures](docs/advanced-usage.md#multiple-operating-systems-and-architectures)
5. [Publishing to npmjs and GPR with npm](docs/advanced-usage.md#publish-to-npmjs-and-gpr-with-npm)
6. [Publishing to npmjs and GPR with yarn](docs/advanced-usage.md#publish-to-npmjs-and-gpr-with-yarn)
7. [Using private packages](docs/advanced-usage.md#use-private-packages)

# License

The scripts and documentation in this project are released under the [MIT License](LICENSE)

# Contributions

Contributions are welcome!  See [Contributor's Guide](docs/contributors.md)

## Code of Conduct

:wave: Be nice.  See [our code of conduct](CONDUCT)<|MERGE_RESOLUTION|>--- conflicted
+++ resolved
@@ -72,7 +72,6 @@
 - run: npm test
 ```
 
-<<<<<<< HEAD
 Node version file:
 
 The `node-version-file` input allows you to use a file within your repository which contains the version of node your project uses for example `.nvmrc`. If both the `node-version` and the `node-version-file` inputs are provided the `node-version` input is used.
@@ -89,9 +88,7 @@
 ```
 
 Matrix Testing:
-=======
 ## Matrix Testing:
->>>>>>> 270253e8
 ```yaml
 jobs:
   build:
