--- conflicted
+++ resolved
@@ -32,16 +32,10 @@
     }
 
     if (version) {
-<<<<<<< HEAD
       const token = core.getInput('token');
-      const auth = !token || isGhes() ? undefined : `token ${token}`;
+      const auth = !token ? undefined : `token ${token}`;
       const stable =
         (core.getInput('stable') || 'true').toUpperCase() === 'TRUE';
-=======
-      let token = core.getInput('token');
-      let auth = !token ? undefined : `token ${token}`;
-      let stable = (core.getInput('stable') || 'true').toUpperCase() === 'TRUE';
->>>>>>> 00e1b669
       const checkLatest =
         (core.getInput('check-latest') || 'false').toUpperCase() === 'TRUE';
       await installer.getNode(version, stable, checkLatest, auth, arch);
