--- conflicted
+++ resolved
@@ -46,13 +46,13 @@
   // Remove http: or https: from front of registry.
   const authString: string =
     registryUrl.replace(/(^\w+:|^)/, '') + ':_authToken=${NODE_AUTH_TOKEN}';
-<<<<<<< HEAD
+<< Watem-actions
   const registryString = `${scope}registry=${registryUrl}`;
-=======
+
   const registryString: string = scope
     ? `${scope}:registry=${registryUrl}`
     : `registry=${registryUrl}`;
->>>>>>> c4d24382
+>> main
   const alwaysAuthString = `always-auth=${alwaysAuth}`;
   newContents += `${authString}${os.EOL}${registryString}${os.EOL}${alwaysAuthString}`;
   fs.writeFileSync(fileLocation, newContents);
